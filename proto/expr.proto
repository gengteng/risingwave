--- conflicted
+++ resolved
@@ -117,7 +117,6 @@
     SQRT = 253;
     DEGREES = 254;
     RADIANS = 255;
-<<<<<<< HEAD
     SIND = 256;
     COSD = 257;
     TAND = 258;
@@ -127,8 +126,6 @@
     ATAND = 262;
     ATAN2D = 263;
 
-=======
->>>>>>> 6791cb1e
     // Boolean comparison
     IS_TRUE = 301;
     IS_NOT_TRUE = 302;
