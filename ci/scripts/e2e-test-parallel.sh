--- conflicted
+++ resolved
@@ -44,12 +44,7 @@
 
 echo "--- e2e, ci-3cn-3fe, streaming"
 cargo make ci-start ci-3cn-3fe
-<<<<<<< HEAD
-
-sqllogictest ${host_args} -d dev  './e2e_test/streaming/**/*.slt' -j 16 --junit "parallel-streaming-${profile}"
-=======
 sqllogictest ${host_args} -d dev './e2e_test/streaming/**/*.slt' -j 16 --junit "parallel-streaming-${profile}"
->>>>>>> 812775fa
 
 echo "--- Kill cluster"
 cargo make ci-kill
