--- conflicted
+++ resolved
@@ -27,17 +27,13 @@
 
         builder.root(&root);
 
-<<<<<<< HEAD
         // if credential env is set, use it. Otherwise, ADC will be used.
         let cred = std::env::var("GOOGLE_APPLICATION_CREDENTIALS");
         if let Ok(cred) = cred {
             builder.credential(&cred);
         }
 
-        let op: Operator = Operator::create(builder)?.finish();
-=======
         let op: Operator = Operator::new(builder)?.finish();
->>>>>>> 41323a9e
         Ok(Self {
             op,
             engine_type: EngineType::Gcs,
