--- conflicted
+++ resolved
@@ -220,12 +220,9 @@
             local_version_manager.clone(),
             event_rx,
             read_version.clone(),
-<<<<<<< HEAD
-            ConflictDetector::new_from_config(options.clone()),
-=======
             version_update_notifier_tx.clone(),
             seal_epoch.clone(),
->>>>>>> 164714f2
+            ConflictDetector::new_from_config(options.clone()),
         );
 
         // Buffer size manager.
