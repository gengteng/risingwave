// Copyright 2023 RisingWave Labs
//
// Licensed under the Apache License, Version 2.0 (the "License");
// you may not use this file except in compliance with the License.
// You may obtain a copy of the License at
//
//     http://www.apache.org/licenses/LICENSE-2.0
//
// Unless required by applicable law or agreed to in writing, software
// distributed under the License is distributed on an "AS IS" BASIS,
// WITHOUT WARRANTIES OR CONDITIONS OF ANY KIND, either express or implied.
// See the License for the specific language governing permissions and
// limitations under the License.

use std::future::Future;
use std::ops::{Bound, RangeBounds};
use std::sync::Arc;

use await_tree::InstrumentAwait;
use bytes::Bytes;
use minitrace::future::FutureExt;
use parking_lot::RwLock;
use risingwave_common::catalog::{TableId, TableOption};
use risingwave_hummock_sdk::key::{map_table_key_range, TableKey, TableKeyRange};
use risingwave_hummock_sdk::HummockEpoch;
use tokio::sync::mpsc;
use tracing::warn;

use super::version::{HummockReadVersion, StagingData, VersionUpdate};
use crate::error::StorageResult;
use crate::hummock::event_handler::{HummockEvent, LocalInstanceGuard};
use crate::hummock::iterator::{
    ConcatIteratorInner, Forward, HummockIteratorUnion, OrderedMergeIteratorInner,
    UnorderedMergeIteratorInner, UserIterator,
};
use crate::hummock::shared_buffer::shared_buffer_batch::{
    SharedBufferBatch, SharedBufferBatchIterator,
};
use crate::hummock::store::version::{read_filter_for_local, HummockVersionReader};
use crate::hummock::utils::{
    do_delete_sanity_check, do_insert_sanity_check, do_update_sanity_check,
    filter_with_delete_range, ENABLE_SANITY_CHECK,
};
use crate::hummock::{MemoryLimiter, SstableIterator};
use crate::mem_table::{merge_stream, KeyOp, MemTable};
use crate::monitor::{HummockStateStoreMetrics, IterLocalMetricsGuard, StoreLocalStatistic};
use crate::storage_value::StorageValue;
use crate::store::*;
use crate::{
    define_local_state_store_associated_type, define_state_store_read_associated_type,
    StateStoreIter,
};

pub struct LocalHummockStorage {
    mem_table: MemTable,

    epoch: Option<u64>,

    table_id: TableId,
    is_consistent_op: bool,
    table_option: TableOption,

    instance_guard: LocalInstanceGuard,

    /// Read handle.
    read_version: Arc<RwLock<HummockReadVersion>>,

    /// Event sender.
    event_sender: mpsc::UnboundedSender<HummockEvent>,

    memory_limiter: Arc<MemoryLimiter>,

    hummock_version_reader: HummockVersionReader,

    tracing: Arc<risingwave_tracing::RwTracingService>,

    stats: Arc<HummockStateStoreMetrics>,
}

impl LocalHummockStorage {
    /// See `HummockReadVersion::update` for more details.
    pub fn update(&self, info: VersionUpdate) {
        self.read_version.write().update(info)
    }

    pub async fn get_inner<'a>(
        &'a self,
        table_key: TableKey<&'a [u8]>,
        epoch: u64,
        read_options: ReadOptions,
    ) -> StorageResult<Option<Bytes>> {
        let table_key_range = (
            Bound::Included(TableKey(table_key.to_vec())),
            Bound::Included(TableKey(table_key.to_vec())),
        );

        let read_snapshot = read_filter_for_local(
            epoch,
            read_options.table_id,
            &table_key_range,
            self.read_version.clone(),
        )?;

        self.hummock_version_reader
            .get(table_key, epoch, read_options, read_snapshot)
            .await
    }

    pub async fn iter_inner(
        &self,
        table_key_range: TableKeyRange,
        epoch: u64,
        read_options: ReadOptions,
    ) -> StorageResult<StreamTypeOfIter<HummockStorageIterator>> {
        let read_snapshot = read_filter_for_local(
            epoch,
            read_options.table_id,
            &table_key_range,
            self.read_version.clone(),
        )?;

        self.hummock_version_reader
            .iter(table_key_range, epoch, read_options, read_snapshot)
            .await
    }

    pub async fn may_exist_inner(
        &self,
        key_range: (Bound<Vec<u8>>, Bound<Vec<u8>>),
        read_options: ReadOptions,
    ) -> StorageResult<bool> {
        let bytes_key_range = (
            key_range.start_bound().map(|v| Bytes::from(v.clone())),
            key_range.end_bound().map(|v| Bytes::from(v.clone())),
        );
        if self.mem_table.iter(bytes_key_range).next().is_some() {
            return Ok(true);
        }

        let table_key_range = map_table_key_range(key_range);

        let read_snapshot = read_filter_for_local(
            HummockEpoch::MAX, // Use MAX epoch to make sure we read from latest
            read_options.table_id,
            &table_key_range,
            self.read_version.clone(),
        )?;

        self.hummock_version_reader
            .may_exist(table_key_range, read_options, read_snapshot)
            .await
    }
}

impl StateStoreRead for LocalHummockStorage {
    type IterStream = StreamTypeOfIter<HummockStorageIterator>;

    define_state_store_read_associated_type!();

    fn get<'a>(
        &'a self,
        key: &'a [u8],
        epoch: u64,
        read_options: ReadOptions,
    ) -> Self::GetFuture<'_> {
        assert!(epoch <= self.epoch());
        self.get_inner(TableKey(key), epoch, read_options)
    }

    fn iter(
        &self,
        key_range: (Bound<Vec<u8>>, Bound<Vec<u8>>),
        epoch: u64,
        read_options: ReadOptions,
    ) -> Self::IterFuture<'_> {
        assert!(epoch <= self.epoch());
        self.iter_inner(map_table_key_range(key_range), epoch, read_options)
            .in_span(self.tracing.new_tracer("hummock_iter"))
    }
}

impl LocalStateStore for LocalHummockStorage {
    type FlushFuture<'a> = impl Future<Output = StorageResult<usize>> + 'a;
    type GetFuture<'a> = impl GetFutureTrait<'a>;
    type IterFuture<'a> = impl Future<Output = StorageResult<Self::IterStream<'a>>> + Send + 'a;
    type IterStream<'a> = impl StateStoreIterItemStream + 'a;

    define_local_state_store_associated_type!();

    fn may_exist(
        &self,
        key_range: (Bound<Vec<u8>>, Bound<Vec<u8>>),
        read_options: ReadOptions,
    ) -> Self::MayExistFuture<'_> {
        self.may_exist_inner(key_range, read_options)
    }

    fn get<'a>(&'a self, key: &'a [u8], read_options: ReadOptions) -> Self::GetFuture<'_> {
        async move {
            match self.mem_table.buffer.get(key) {
                None => {
                    self.get_inner(TableKey(key), self.epoch(), read_options)
                        .await
                }
                Some(op) => match op {
                    KeyOp::Insert(value) | KeyOp::Update((_, value)) => Ok(Some(value.clone())),
                    KeyOp::Delete(_) => Ok(None),
                },
            }
        }
    }

    fn iter(
        &self,
        key_range: (Bound<Vec<u8>>, Bound<Vec<u8>>),
        read_options: ReadOptions,
    ) -> Self::IterFuture<'_> {
        async move {
            let stream = self
                .iter_inner(
                    map_table_key_range(key_range.clone()),
                    self.epoch(),
                    read_options,
                )
                .await?;
            let (l, r) = key_range;
            let key_range = (l.map(Bytes::from), r.map(Bytes::from));
            Ok(merge_stream(
                self.mem_table.iter(key_range),
                stream,
                self.table_id,
                self.epoch(),
            ))
        }
    }

<<<<<<< HEAD
            let sorted_items = SharedBufferBatch::build_shared_buffer_item_batches(kv_pairs);
            let size = SharedBufferBatch::measure_batch_size(&sorted_items);
            let limiter = self.memory_limiter.as_ref();
            let tracker = if let Some(tracker) = limiter.try_require_memory(size as u64) {
                tracker
            } else {
                warn!(
                    "blocked at requiring memory: {}, current {}",
                    size,
                    limiter.get_memory_usage()
                );
                self.event_sender
                    .send(HummockEvent::BufferMayFlush)
                    .expect("should be able to send");
                let tracker = limiter.require_memory(size as u64).await;
                warn!(
                    "successfully requiring memory: {}, current {}",
                    size,
                    limiter.get_memory_usage()
                );
                tracker
            };

            let instance_id = self.instance_guard.instance_id;
            let imm = SharedBufferBatch::build_shared_buffer_batch(
                epoch,
                sorted_items,
                size,
                delete_ranges,
                table_id,
                Some(instance_id),
                Some(tracker),
            );
            let imm_size = imm.size();
            self.update(VersionUpdate::Staging(StagingData::ImmMem(imm.clone())));
=======
    fn insert(&mut self, key: Bytes, new_val: Bytes, old_val: Option<Bytes>) -> StorageResult<()> {
        match old_val {
            None => self.mem_table.insert(key, new_val)?,
            Some(old_val) => self.mem_table.update(key, old_val, new_val)?,
        };
        Ok(())
    }
>>>>>>> 29532cb3

    fn delete(&mut self, key: Bytes, old_val: Bytes) -> StorageResult<()> {
        Ok(self.mem_table.delete(key, old_val)?)
    }

    fn flush(&mut self, delete_ranges: Vec<(Bytes, Bytes)>) -> Self::FlushFuture<'_> {
        async move {
            debug_assert!(delete_ranges.iter().map(|(key, _)| key).is_sorted());
            let buffer = self.mem_table.drain().into_parts();
            let mut kv_pairs = Vec::with_capacity(buffer.len());
            for (key, key_op) in filter_with_delete_range(buffer.into_iter(), delete_ranges.iter())
            {
                match key_op {
                    // Currently, some executors do not strictly comply with these semantics. As
                    // a workaround you may call disable the check by initializing the
                    // state store with `is_consistent_op=false`.
                    KeyOp::Insert(value) => {
                        if ENABLE_SANITY_CHECK && self.is_consistent_op {
                            do_insert_sanity_check(
                                &key,
                                &value,
                                self,
                                self.epoch(),
                                self.table_id,
                                self.table_option,
                            )
                            .await?;
                        }
                        kv_pairs.push((key, StorageValue::new_put(value)));
                    }
                    KeyOp::Delete(old_value) => {
                        if ENABLE_SANITY_CHECK && self.is_consistent_op {
                            do_delete_sanity_check(
                                &key,
                                &old_value,
                                self,
                                self.epoch(),
                                self.table_id,
                                self.table_option,
                            )
                            .await?;
                        }
                        kv_pairs.push((key, StorageValue::new_delete()));
                    }
                    KeyOp::Update((old_value, new_value)) => {
                        if ENABLE_SANITY_CHECK && self.is_consistent_op {
                            do_update_sanity_check(
                                &key,
                                &old_value,
                                &new_value,
                                self,
                                self.epoch(),
                                self.table_id,
                                self.table_option,
                            )
                            .await?;
                        }
                        kv_pairs.push((key, StorageValue::new_put(new_value)));
                    }
                }
            }
            self.flush_inner(
                kv_pairs,
                delete_ranges,
                WriteOptions {
                    epoch: self.epoch(),
                    table_id: self.table_id,
                },
            )
            .await
        }
    }

    fn epoch(&self) -> u64 {
        self.epoch.expect("should have set the epoch")
    }

    fn is_dirty(&self) -> bool {
        self.mem_table.is_dirty()
    }

    fn init(&mut self, epoch: u64) {
        assert!(
            self.epoch.replace(epoch).is_none(),
            "local state store of table id {:?} is init for more than once",
            self.table_id
        );
    }

    fn seal_current_epoch(&mut self, next_epoch: u64) {
        assert!(!self.is_dirty());
        let prev_epoch = self
            .epoch
            .replace(next_epoch)
            .expect("should have init epoch before seal the first epoch");
        assert!(
            next_epoch > prev_epoch,
            "new epoch {} should be greater than current epoch: {}",
            next_epoch,
            prev_epoch
        );
    }
}

impl LocalHummockStorage {
    async fn flush_inner(
        &mut self,
        kv_pairs: Vec<(Bytes, StorageValue)>,
        delete_ranges: Vec<(Bytes, Bytes)>,
        write_options: WriteOptions,
    ) -> StorageResult<usize> {
        if kv_pairs.is_empty() && delete_ranges.is_empty() {
            return Ok(0);
        }

        let epoch = write_options.epoch;
        let table_id = write_options.table_id;

        let table_id_label = table_id.to_string();
        self.stats
            .write_batch_tuple_counts
            .with_label_values(&[table_id_label.as_str()])
            .inc_by(kv_pairs.len() as _);
        let timer = self
            .stats
            .write_batch_duration
            .with_label_values(&[table_id_label.as_str()])
            .start_timer();

        let sorted_items = SharedBufferBatch::build_shared_buffer_item_batches(kv_pairs);
        let size = SharedBufferBatch::measure_batch_size(&sorted_items);
        let limiter = self.memory_limiter.as_ref();
        let tracker = if let Some(tracker) = limiter.try_require_memory(size as u64) {
            tracker
        } else {
            warn!(
                "blocked at requiring memory: {}, current {}",
                size,
                limiter.get_memory_usage()
            );
            self.event_sender
                .send(HummockEvent::BufferMayFlush)
                .expect("should be able to send");
            let tracker = limiter
                .require_memory(size as u64)
                .verbose_instrument_await("hummock_require_memory")
                .await;
            warn!(
                "successfully requiring memory: {}, current {}",
                size,
                limiter.get_memory_usage()
            );
            tracker
        };

        let imm = SharedBufferBatch::build_shared_buffer_batch(
            epoch,
            sorted_items,
            size,
            delete_ranges,
            table_id,
            Some(tracker),
        );
        let imm_size = imm.size();
        self.update(VersionUpdate::Staging(StagingData::ImmMem(imm.clone())));

        // insert imm to uploader
        self.event_sender
            .send(HummockEvent::ImmToUploader(imm))
            .unwrap();

        timer.observe_duration();

        self.stats
            .write_batch_size
            .with_label_values(&[table_id_label.as_str()])
            .observe(imm_size as _);
        Ok(imm_size)
    }
}

impl LocalHummockStorage {
    pub fn new(
        instance_guard: LocalInstanceGuard,
        read_version: Arc<RwLock<HummockReadVersion>>,
        hummock_version_reader: HummockVersionReader,
        event_sender: mpsc::UnboundedSender<HummockEvent>,
        memory_limiter: Arc<MemoryLimiter>,
        tracing: Arc<risingwave_tracing::RwTracingService>,
        option: NewLocalOptions,
    ) -> Self {
        let stats = hummock_version_reader.stats().clone();
        Self {
            mem_table: MemTable::new(option.is_consistent_op),
            epoch: None,
            table_id: option.table_id,
            is_consistent_op: option.is_consistent_op,
            table_option: option.table_option,
            instance_guard,
            read_version,
            event_sender,
            memory_limiter,
            hummock_version_reader,
            tracing,
            stats,
        }
    }

    /// See `HummockReadVersion::update` for more details.

    pub fn read_version(&self) -> Arc<RwLock<HummockReadVersion>> {
        self.read_version.clone()
    }

    pub fn table_id(&self) -> TableId {
        self.instance_guard.table_id
    }

    pub fn instance_id(&self) -> u64 {
        self.instance_guard.instance_id
    }
}

pub type StagingDataIterator = OrderedMergeIteratorInner<
    HummockIteratorUnion<
        Forward,
        SharedBufferBatchIterator<Forward>,
        SstableIterator,
    >,
>;
type HummockStorageIteratorPayload = UnorderedMergeIteratorInner<
    HummockIteratorUnion<
        Forward,
        StagingDataIterator,
        OrderedMergeIteratorInner<SstableIterator>,
        ConcatIteratorInner<SstableIterator>,
    >,
>;

pub struct HummockStorageIterator {
    inner: UserIterator<HummockStorageIteratorPayload>,
    stats_guard: IterLocalMetricsGuard,
}

impl StateStoreIter for HummockStorageIterator {
    type Item = StateStoreIterItem;

    type NextFuture<'a> = impl StateStoreIterNextFutureTrait<'a>;

    fn next(&mut self) -> Self::NextFuture<'_> {
        async {
            let iter = &mut self.inner;

            if iter.is_valid() {
                let kv = (iter.key().clone(), iter.value().clone());
                iter.next().await?;
                Ok(Some(kv))
            } else {
                Ok(None)
            }
        }
    }
}

impl HummockStorageIterator {
    pub fn new(
        inner: UserIterator<HummockStorageIteratorPayload>,
        metrics: Arc<HummockStateStoreMetrics>,
        table_id: TableId,
        local_stats: StoreLocalStatistic,
    ) -> Self {
        Self {
            inner,
            stats_guard: IterLocalMetricsGuard::new(metrics, table_id, local_stats),
        }
    }
}

impl Drop for HummockStorageIterator {
    fn drop(&mut self) {
        self.inner
            .collect_local_statistic(&mut self.stats_guard.local_stats);
    }
}<|MERGE_RESOLUTION|>--- conflicted
+++ resolved
@@ -234,43 +234,6 @@
         }
     }
 
-<<<<<<< HEAD
-            let sorted_items = SharedBufferBatch::build_shared_buffer_item_batches(kv_pairs);
-            let size = SharedBufferBatch::measure_batch_size(&sorted_items);
-            let limiter = self.memory_limiter.as_ref();
-            let tracker = if let Some(tracker) = limiter.try_require_memory(size as u64) {
-                tracker
-            } else {
-                warn!(
-                    "blocked at requiring memory: {}, current {}",
-                    size,
-                    limiter.get_memory_usage()
-                );
-                self.event_sender
-                    .send(HummockEvent::BufferMayFlush)
-                    .expect("should be able to send");
-                let tracker = limiter.require_memory(size as u64).await;
-                warn!(
-                    "successfully requiring memory: {}, current {}",
-                    size,
-                    limiter.get_memory_usage()
-                );
-                tracker
-            };
-
-            let instance_id = self.instance_guard.instance_id;
-            let imm = SharedBufferBatch::build_shared_buffer_batch(
-                epoch,
-                sorted_items,
-                size,
-                delete_ranges,
-                table_id,
-                Some(instance_id),
-                Some(tracker),
-            );
-            let imm_size = imm.size();
-            self.update(VersionUpdate::Staging(StagingData::ImmMem(imm.clone())));
-=======
     fn insert(&mut self, key: Bytes, new_val: Bytes, old_val: Option<Bytes>) -> StorageResult<()> {
         match old_val {
             None => self.mem_table.insert(key, new_val)?,
@@ -278,7 +241,6 @@
         };
         Ok(())
     }
->>>>>>> 29532cb3
 
     fn delete(&mut self, key: Bytes, old_val: Bytes) -> StorageResult<()> {
         Ok(self.mem_table.delete(key, old_val)?)
@@ -434,12 +396,14 @@
             tracker
         };
 
+        let instance_id = self.instance_guard.instance_id;
         let imm = SharedBufferBatch::build_shared_buffer_batch(
             epoch,
             sorted_items,
             size,
             delete_ranges,
             table_id,
+            Some(instance_id),
             Some(tracker),
         );
         let imm_size = imm.size();
@@ -503,11 +467,7 @@
 }
 
 pub type StagingDataIterator = OrderedMergeIteratorInner<
-    HummockIteratorUnion<
-        Forward,
-        SharedBufferBatchIterator<Forward>,
-        SstableIterator,
-    >,
+    HummockIteratorUnion<Forward, SharedBufferBatchIterator<Forward>, SstableIterator>,
 >;
 type HummockStorageIteratorPayload = UnorderedMergeIteratorInner<
     HummockIteratorUnion<
