--- conflicted
+++ resolved
@@ -66,7 +66,6 @@
     input.0.to_radians().into()
 }
 
-<<<<<<< HEAD
 #[function("sind(float64) -> float64")]
 pub fn sind_f64(input: F64) -> F64 {
     f64::sin(input.0.to_radians()).into()
@@ -108,10 +107,9 @@
     input_x.0.atan2(input_y.0).to_degrees().into()
 }
 
-=======
->>>>>>> 6791cb1e
 #[cfg(test)]
 mod tests {
+
     use risingwave_common::types::F64;
 
     use crate::vector_op::trigonometric::*;
@@ -119,7 +117,7 @@
     /// numbers are equal within a rounding error
     fn assert_similar(lhs: F64, rhs: F64) {
         let x = F64::from(lhs.abs() - rhs.abs()).abs() <= 0.000000000000001;
-        assert!(x, "{lhs} is not similar to {rhs}");
+        assert!(x);
     }
 
     #[test]
@@ -179,7 +177,6 @@
         assert_similar(degrees_f64(zero), zero);
         assert_similar(radians_f64(zero), zero);
     }
-<<<<<<< HEAD
 
     #[test]
     fn test_trigonometric_degree_funcs() {
@@ -216,6 +213,4 @@
             two * atand_f64(y / (F64::from(F64::from(x.powi(2) + y.powi(2)).sqrt()) + x)),
         )
     }
-=======
->>>>>>> 6791cb1e
 }