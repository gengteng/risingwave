// Copyright 2022 Singularity Data
//
// Licensed under the Apache License, Version 2.0 (the "License");
// you may not use this file except in compliance with the License.
// You may obtain a copy of the License at
//
// http://www.apache.org/licenses/LICENSE-2.0
//
// Unless required by applicable law or agreed to in writing, software
// distributed under the License is distributed on an "AS IS" BASIS,
// WITHOUT WARRANTIES OR CONDITIONS OF ANY KIND, either express or implied.
// See the License for the specific language governing permissions and
// limitations under the License.

use std::collections::{BTreeMap, HashMap, HashSet};
use std::sync::Arc;

use itertools::Itertools;
use risingwave_common::bail;
use risingwave_common::catalog::TableId;
use risingwave_common::error::Result;
use risingwave_common::types::{ParallelUnitId, VIRTUAL_NODE_COUNT};
use risingwave_pb::catalog::{Source, Table};
use risingwave_pb::common::{ActorInfo, ParallelUnitMapping, WorkerType};
use risingwave_pb::meta::table_fragments::{ActorState, ActorStatus};
use risingwave_pb::stream_plan::stream_node::NodeBody;
use risingwave_pb::stream_plan::{ActorMapping, DispatcherType, StreamNode};
use risingwave_pb::stream_service::{
    BroadcastActorInfoTableRequest, BuildActorsRequest, HangingChannel, UpdateActorsRequest,
};
use risingwave_rpc_client::StreamClientPoolRef;
use uuid::Uuid;

use super::ScheduledLocations;
use crate::barrier::{BarrierManagerRef, Command};
use crate::cluster::{ClusterManagerRef, WorkerId};
use crate::hummock::compaction_group::manager::CompactionGroupManagerRef;
use crate::manager::{DatabaseId, HashMappingManagerRef, MetaSrvEnv, SchemaId};
use crate::model::{ActorId, DispatcherId, TableFragments};
use crate::storage::MetaStore;
use crate::stream::{fetch_source_fragments, FragmentManagerRef, Scheduler, SourceManagerRef};

pub type GlobalStreamManagerRef<S> = Arc<GlobalStreamManager<S>>;

/// [`CreateMaterializedViewContext`] carries one-time infos.
#[derive(Default)]
pub struct CreateMaterializedViewContext {
    /// New dispatches to add from upstream actors to downstream actors.
    pub dispatches: HashMap<(ActorId, DispatcherId), Vec<ActorId>>,
    /// Upstream mview actor ids grouped by node id.
    pub upstream_node_actors: HashMap<WorkerId, HashSet<ActorId>>,
    /// Upstream mview actor ids grouped by table id.
    pub table_sink_map: HashMap<TableId, Vec<ActorId>>,
    /// Dependent table ids
    pub dependent_table_ids: HashSet<TableId>,
    /// Temporary source info used during `create_materialized_source`
    pub affiliated_source: Option<Source>,
    /// Table id offset get from meta id generator. Used to calculate global unique table id.
    pub table_id_offset: u32,
    /// Internal TableID to Table mapping
    pub internal_table_id_map: HashMap<u32, Option<Table>>,
    /// SchemaId of mview
    pub schema_id: SchemaId,
    /// DatabaseId of mview
    pub database_id: DatabaseId,
    /// Name of mview, for internal table name generation.
    pub mview_name: String,
    pub table_properties: HashMap<String, String>,
}

/// `GlobalStreamManager` manages all the streams in the system.
pub struct GlobalStreamManager<S: MetaStore> {
    /// Manages definition and status of fragments and actors
    fragment_manager: FragmentManagerRef<S>,

    /// Broadcasts and collect barriers
    barrier_manager: BarrierManagerRef<S>,

    /// Maintains information of the cluster
    cluster_manager: ClusterManagerRef<S>,

    /// Maintains streaming sources from external system like kafka
    source_manager: SourceManagerRef<S>,

    /// Maintains vnode mapping of all fragments and state tables.
    _hash_mapping_manager: HashMappingManagerRef,

    /// Schedules streaming actors into compute nodes
    scheduler: Scheduler<S>,

    /// Client Pool to stream service on compute nodes
    client_pool: StreamClientPoolRef,

    compaction_group_manager: CompactionGroupManagerRef<S>,
}

impl<S> GlobalStreamManager<S>
where
    S: MetaStore,
{
    pub async fn new(
        env: MetaSrvEnv<S>,
        fragment_manager: FragmentManagerRef<S>,
        barrier_manager: BarrierManagerRef<S>,
        cluster_manager: ClusterManagerRef<S>,
        source_manager: SourceManagerRef<S>,
        compaction_group_manager: CompactionGroupManagerRef<S>,
    ) -> Result<Self> {
        Ok(Self {
            scheduler: Scheduler::new(cluster_manager.clone(), env.hash_mapping_manager_ref()),
            fragment_manager,
            barrier_manager,
            cluster_manager,
            source_manager,
            _hash_mapping_manager: env.hash_mapping_manager_ref(),
            client_pool: env.stream_client_pool_ref(),
            compaction_group_manager,
        })
    }

    async fn resolve_chain_node(
        &self,
        table_fragments: &mut TableFragments,
        dependent_table_ids: &HashSet<TableId>,
        dispatches: &mut HashMap<(ActorId, DispatcherId), Vec<ActorId>>,
        upstream_node_actors: &mut HashMap<WorkerId, HashSet<ActorId>>,
        locations: &ScheduledLocations,
    ) -> Result<()> {
        // The closure environment. Used to simulate recursive closure.
        struct Env<'a> {
            /// Records what's the correspoding actor of each parallel unit of one table.
            upstream_parallel_unit_info: &'a HashMap<TableId, BTreeMap<ParallelUnitId, ActorId>>,
            /// Records what's the actors on each worker of one table.
            tables_node_actors: &'a HashMap<TableId, BTreeMap<WorkerId, Vec<ActorId>>>,
            /// Schedule information of all actors.
            locations: &'a ScheduledLocations,

            dispatches: &'a mut HashMap<(ActorId, DispatcherId), Vec<ActorId>>,
            upstream_node_actors: &'a mut HashMap<WorkerId, HashSet<ActorId>>,
        }

        impl Env<'_> {
            fn resolve_chain_node_inner(
                &mut self,
                stream_node: &mut StreamNode,
                actor_id: ActorId,
                same_worker_node_as_upstream: bool,
            ) -> Result<()> {
                let Some(NodeBody::Chain(ref mut chain)) = stream_node.node_body else {
                    // If node is not chain node, recursively deal with input nodes
                    for input in &mut stream_node.input {
                        self.resolve_chain_node_inner(input, actor_id, same_worker_node_as_upstream)?;
                    }
                    return Ok(());
                };
                // If node is chain node, we insert upstream ids into chain's input (merge)

                // get upstream table id
                let table_id = TableId::new(chain.table_id);

                let upstream_actor_id = {
                    // 1. use table id to get upstream parallel_unit -> actor_id mapping
                    let upstream_parallel_actor_mapping =
                        &self.upstream_parallel_unit_info[&table_id];
                    // 2. use our actor id to get parallel unit id of the chain actor
                    let parallel_unit_id = self.locations.actor_locations[&actor_id].id;
                    // 3. and use chain actor's parallel unit id to get the corresponding upstream
                    // actor id
                    upstream_parallel_actor_mapping[&parallel_unit_id]
                };

                // The current implementation already ensures chain and upstream are on the same
                // worker node. So we do a sanity check here, in case that the logic get changed but
                // `same_worker_node` constraint is not satisfied.
                if same_worker_node_as_upstream {
                    // Parallel unit id is a globally unique id across all worker nodes. It can be
                    // seen as something like CPU core id. Therefore, we verify that actor's unit id
                    // == upstream's unit id.

                    let actor_parallel_unit_id =
                        self.locations.actor_locations.get(&actor_id).unwrap().id;

                    assert_eq!(
                        *self
                            .upstream_parallel_unit_info
                            .get(&table_id)
                            .unwrap()
                            .get(&actor_parallel_unit_id)
                            .unwrap(),
                        upstream_actor_id
                    );
                }

                // fill upstream node-actor info for later use
                let upstream_table_node_actors = self.tables_node_actors.get(&table_id).unwrap();

                let chain_upstream_node_actors = upstream_table_node_actors
                    .iter()
                    .flat_map(|(node_id, actor_ids)| {
                        actor_ids.iter().map(|actor_id| (*node_id, *actor_id))
                    })
                    .filter(|(_, actor_id)| upstream_actor_id == *actor_id)
                    .into_group_map();
                for (node_id, actor_ids) in chain_upstream_node_actors {
                    self.upstream_node_actors
                        .entry(node_id)
                        .or_default()
                        .extend(actor_ids.iter());
                }

                // deal with merge and batch query node, setting upstream infos.
                let merge_stream_node = &mut stream_node.input[0];
                if let Some(NodeBody::Merge(ref mut merge)) = merge_stream_node.node_body {
                    merge.upstream_actor_id.push(upstream_actor_id);
                } else {
                    unreachable!("chain's input[0] should always be merge");
                }
                let batch_stream_node = &mut stream_node.input[1];
                assert!(
                    matches!(batch_stream_node.node_body, Some(NodeBody::BatchPlan(_))),
                    "chain's input[1] should always be batch query"
                );

                // finally, we should also build dispatcher infos here.
                self.dispatches
                    .entry((upstream_actor_id, 0))
                    .or_default()
                    .push(actor_id);

                Ok(())
            }
        }

        let upstream_parallel_unit_info = &self
            .fragment_manager
            .get_sink_parallel_unit_ids(dependent_table_ids)
            .await?;

        let tables_node_actors = &self
            .fragment_manager
            .get_tables_node_actors(dependent_table_ids)
            .await?;

        let mut env = Env {
            upstream_parallel_unit_info,
            tables_node_actors,
            locations,
            dispatches,
            upstream_node_actors,
        };

        for fragment in table_fragments.fragments.values_mut() {
            for actor in &mut fragment.actors {
                if let Some(ref mut stream_node) = actor.nodes {
                    env.resolve_chain_node_inner(
                        stream_node,
                        actor.actor_id,
                        actor.same_worker_node_as_upstream,
                    )?;
                }
            }
        }
        Ok(())
    }

    /// Create materialized view, it works as follows:
    /// 1. schedule the actors to nodes in the cluster.
    /// 2. broadcast the actor info table.
    /// (optional) get the split information of the `StreamSource` via source manager and patch
    /// actors .
    /// 3. notify related nodes to update and build the actors.
    /// 4. store related meta data.
    ///
    /// Note the `table_fragments` is required to be sorted in topology order. (Downstream first,
    /// then upstream.)
    pub async fn create_materialized_view(
        &self,
        mut table_fragments: TableFragments,
        CreateMaterializedViewContext {
            dispatches,
            upstream_node_actors,
            table_sink_map,
            dependent_table_ids,
            table_properties,
            ..
        }: &mut CreateMaterializedViewContext,
    ) -> Result<()> {
        // This scope guard does clean up jobs ASYNCHRONOUSLY before Err returns.
        // It MUST be cleared before Ok returns.
        let mut revert_funcs = scopeguard::guard(
            vec![],
            |revert_funcs: Vec<futures::future::BoxFuture<()>>| {
                tokio::spawn(async move {
                    for revert_func in revert_funcs.into_iter().rev() {
                        revert_func.await;
                    }
                });
            },
        );

        // Schedule actors to parallel units. `locations` will record the parallel unit that an
        // actor is scheduled to, and the worker node this parallel unit is on.
        let locations = {
            // List all running worker nodes.
            let workers = self
                .cluster_manager
                .list_worker_node(
                    WorkerType::ComputeNode,
                    Some(risingwave_pb::common::worker_node::State::Running),
                )
                .await;
            if workers.is_empty() {
                bail!("no available compute node in the cluster");
            }

            // Create empty locations.
            let mut locations = ScheduledLocations::with_workers(workers);

            // Schedule each fragment(actors) to nodes, recorded in `locations`.
            // Vnode mapping in fragment will be filled in as well.
            let topological_order = table_fragments.generate_topological_order();
            for fragment_id in topological_order {
                let fragment = table_fragments.fragments.get_mut(&fragment_id).unwrap();
                self.scheduler.schedule(fragment, &mut locations).await?;
            }

            locations
        };

        // Resolve chain node infos, including:
        // 1. insert upstream actor id in merge node
        // 2. insert parallel unit id in batch query node
        self.resolve_chain_node(
            &mut table_fragments,
            dependent_table_ids,
            dispatches,
            upstream_node_actors,
            &locations,
        )
        .await?;

        // Record vnode to parallel unit mapping for actors.
        let actor_to_vnode_mapping = {
            let mut mapping = HashMap::new();
            for fragment in table_fragments.fragments.values() {
                for actor in &fragment.actors {
                    mapping
                        .try_insert(actor.actor_id, fragment.vnode_mapping.clone())
                        .unwrap();
                }
            }
            mapping
        };

        // Fill hash dispatcher's mapping with scheduled locations.
        for fragment in table_fragments.fragments.values_mut() {
            // Filter out hash dispatchers in this fragment.
            let dispatchers = fragment
                .actors
                .iter_mut()
                .flat_map(|actor| actor.dispatcher.iter_mut())
                .filter(|d| d.get_type().unwrap() == DispatcherType::Hash);

            for dispatcher in dispatchers {
                match dispatcher.downstream_actor_id.as_slice() {
                    [] => panic!("hash dispatcher should have at least one downstream actor"),

                    // There exists some unoptimized situation where a hash dispatcher has ONLY ONE
                    // downstream actor, which makes it behave like a simple dispatcher. As a
                    // workaround, we specially compute the consistent hash mapping here.
                    // This arm could be removed after the optimizer has been fully implemented.
                    &[single_downstream_actor] => {
                        dispatcher.hash_mapping = Some(ActorMapping {
                            original_indices: vec![VIRTUAL_NODE_COUNT as u64 - 1],
                            data: vec![single_downstream_actor],
                        });
                    }

                    // For normal cases, we can simply transform the mapping from downstream actors
                    // to current hash dispatchers.
                    downstream_actors @ &[first_downstream_actor, ..] => {
                        // All actors in the downstream fragment should have the same parallel unit
                        // mapping, find it with the first downstream actor.
                        let downstream_vnode_mapping = actor_to_vnode_mapping
                            .get(&first_downstream_actor)
                            .unwrap()
                            .as_ref()
                            .unwrap_or_else(|| {
                                panic!("no vnode mapping for actor {}", &first_downstream_actor);
                            });

                        // Mapping from the parallel unit to downstream actors.
                        let parallel_unit_actor_map = downstream_actors
                            .iter()
                            .map(|actor_id| {
                                (
                                    locations.actor_locations.get(actor_id).unwrap().id,
                                    *actor_id,
                                )
                            })
                            .collect::<HashMap<_, _>>();

                        // Trasform the mapping of parallel unit to the mapping of actor.
                        let ParallelUnitMapping {
                            original_indices,
                            data,
                            ..
                        } = downstream_vnode_mapping;
                        let data = data
                            .iter()
                            .map(|parallel_unit_id| parallel_unit_actor_map[parallel_unit_id])
                            .collect_vec();
                        dispatcher.hash_mapping = Some(ActorMapping {
                            original_indices: original_indices.clone(),
                            data,
                        });
                    }
                }
            }
        }

        // Mark the actors to be built as `State::Building`.
        let actor_info = locations
            .actor_locations
            .iter()
            .map(|(&actor_id, parallel_unit)| {
                (
                    actor_id,
                    ActorStatus {
                        parallel_unit: Some(parallel_unit.clone()),
                        state: ActorState::Inactive as i32,
                    },
                )
            })
            .collect();
        table_fragments.set_actor_status(actor_info);
        let actor_map = table_fragments.actor_map();

        // Actors on each stream node will need to know where their upstream lies. `actor_info`
        // includes such information. It contains:
        // 1. actors in the current create-materialized-view request.
        // 2. all upstream actors.
        let actor_infos_to_broadcast = {
            let current = locations.actor_infos();
            let upstream = upstream_node_actors
                .iter()
                .flat_map(|(node_id, upstreams)| {
                    upstreams.iter().map(|up_id| ActorInfo {
                        actor_id: *up_id,
                        host: locations
                            .worker_locations
                            .get(node_id)
                            .unwrap()
                            .host
                            .clone(),
                    })
                });
            current.chain(upstream).collect_vec()
        };

        let actor_host_infos = locations.actor_info_map();

        let node_actors = locations.worker_actors();

        // (upstream_actor_id, dispatcher_id) -> Vec<downstream_actor_info>
        let dispatches = dispatches
            .iter()
            .map(|(up_id, down_ids)| {
                (
                    *up_id,
                    down_ids
                        .iter()
                        .map(|down_id| {
                            actor_host_infos
                                .get(down_id)
                                .expect("downstream actor info not exist")
                                .clone()
                        })
                        .collect_vec(),
                )
            })
            .collect::<HashMap<_, _>>();

        // Hanging channels for each worker node.
        let mut node_hanging_channels = {
            // upstream_actor_id -> Vec<downstream_actor_info>
            let up_id_to_down_info = dispatches
                .iter()
                .map(|((up_id, _dispatcher_id), down_info)| (*up_id, down_info))
                .collect::<HashMap<_, _>>();

            upstream_node_actors
                .iter()
                .map(|(node_id, up_ids)| {
                    (
                        *node_id,
                        up_ids
                            .iter()
                            .flat_map(|up_id| {
                                up_id_to_down_info
                                    .get(up_id)
                                    .expect("expected dispatches info")
                                    .iter()
                                    .map(|down_info| HangingChannel {
                                        upstream: Some(ActorInfo {
                                            actor_id: *up_id,
                                            host: None,
                                        }),
                                        downstream: Some(down_info.clone()),
                                    })
                            })
                            .collect_vec(),
                    )
                })
                .collect::<HashMap<_, _>>()
        };

        // We send RPC request in two stages.
        // The first stage does 2 things: broadcast actor info, and send local actor ids to
        // different WorkerNodes. Such that each WorkerNode knows the overall actor
        // allocation, but not actually builds it. We initialize all channels in this stage.
        for (node_id, actors) in &node_actors {
            let node = locations.worker_locations.get(node_id).unwrap();

            let client = self.client_pool.get(node).await?;

            client
                .to_owned()
                .broadcast_actor_info_table(BroadcastActorInfoTableRequest {
                    info: actor_infos_to_broadcast.clone(),
                })
                .await?;

            let stream_actors = actors
                .iter()
                .map(|actor_id| actor_map.get(actor_id).cloned().unwrap())
                .collect::<Vec<_>>();

            let request_id = Uuid::new_v4().to_string();
            tracing::debug!(request_id = request_id.as_str(), actors = ?actors, "update actors");
            client
                .to_owned()
                .update_actors(UpdateActorsRequest {
                    request_id,
                    actors: stream_actors.clone(),
                    hanging_channels: node_hanging_channels.remove(node_id).unwrap_or_default(),
                })
                .await?;
        }

        // Build remaining hanging channels on compute nodes.
        for (node_id, hanging_channels) in node_hanging_channels {
            let node = locations.worker_locations.get(&node_id).unwrap();

            let client = self.client_pool.get(node).await?;
            let request_id = Uuid::new_v4().to_string();

            client
                .to_owned()
                .update_actors(UpdateActorsRequest {
                    request_id,
                    actors: vec![],
                    hanging_channels,
                })
                .await?;
        }

        // Register to compaction group beforehand.
        //
        // Note that this step must be before building actors, because we will explicitly sync this
        // info in the beginning of actors.
        let registered_table_ids = self
            .compaction_group_manager
            .register_table_fragments(&table_fragments, table_properties)
            .await?;
        let compaction_group_manager_ref = self.compaction_group_manager.clone();
        revert_funcs.push(Box::pin(async move {
            if let Err(e) = compaction_group_manager_ref.unregister_table_ids(&registered_table_ids).await {
                tracing::warn!("Failed to unregister_table_ids {:#?}.\nThey will be cleaned up on node restart.\n{:#?}", registered_table_ids, e);
            }
        }));

        // In the second stage, each [`WorkerNode`] builds local actors and connect them with
        // channels.
        for (node_id, actors) in node_actors {
            let node = locations.worker_locations.get(&node_id).unwrap();

            let client = self.client_pool.get(node).await?;

            let request_id = Uuid::new_v4().to_string();
            tracing::debug!(request_id = request_id.as_str(), actors = ?actors, "build actors");
            client
                .to_owned()
                .build_actors(BuildActorsRequest {
                    request_id,
                    actor_id: actors,
                })
                .await?;
        }

        // Extract the fragments that include source operators.
        let source_fragments = {
            let mut source_fragments = HashMap::new();
            fetch_source_fragments(&mut source_fragments, &table_fragments);
            source_fragments
        };

        // Add table fragments to meta store with state: `State::Creating`.
        self.fragment_manager
            .start_create_table_fragments(table_fragments.clone())
            .await?;

        let table_id = table_fragments.table_id();
        let init_split_assignment = self
            .source_manager
            .pre_allocate_splits(&table_id, source_fragments.clone())
            .await?;

        if let Err(err) = self
            .barrier_manager
            .run_command(Command::CreateMaterializedView {
                table_fragments,
                table_sink_map: table_sink_map.clone(),
                dispatches,
                source_state: init_split_assignment.clone(),
            })
            .await
        {
            self.fragment_manager
                .cancel_create_table_fragments(&table_id)
                .await?;
            return Err(err);
        }

        self.source_manager
            .patch_update(Some(source_fragments), Some(init_split_assignment))
            .await?;

        revert_funcs.clear();
        Ok(())
    }

    /// Dropping materialized view is done by barrier manager. Check
    /// [`Command::DropMaterializedView`] for details.
    pub async fn drop_materialized_view(&self, table_id: &TableId) -> Result<()> {
        let table_fragments = self
            .fragment_manager
            .select_table_fragments_by_table_id(table_id)
            .await?;

        // Extract the fragments that include source operators.
        let source_fragments = {
            let mut source_fragments = HashMap::new();
            fetch_source_fragments(&mut source_fragments, &table_fragments);
            source_fragments
        };

        self.barrier_manager
            .run_command(Command::DropMaterializedView(*table_id))
            .await?;

        let mut actor_ids = HashSet::new();
        for fragment_ids in source_fragments.values() {
            for fragment_id in fragment_ids {
                if let Some(fragment) = table_fragments.fragments.get(fragment_id) {
                    for actor in &fragment.actors {
                        actor_ids.insert(actor.actor_id);
                    }
                }
            }
        }
        self.source_manager
            .drop_update(Some(source_fragments), Some(actor_ids))
            .await?;

        // Unregister from compaction group afterwards.
        if let Err(e) = self
            .compaction_group_manager
            .unregister_table_fragments(&table_fragments)
            .await
        {
            tracing::warn!(
                "Failed to unregister table {}. It wll be unregistered eventually.\n{:#?}",
                table_id,
                e
            );
        }

        Ok(())
    }
}

#[cfg(test)]
mod tests {
    use std::collections::{BTreeMap, HashMap, HashSet};
    use std::net::SocketAddr;
    use std::sync::{Arc, Mutex};
    use std::thread::sleep;
    use std::time::Duration;

    use risingwave_common::catalog::TableId;
    use risingwave_common::error::tonic_err;
    use risingwave_pb::common::{HostAddress, WorkerType};
    use risingwave_pb::meta::table_fragments::fragment::FragmentDistributionType;
    use risingwave_pb::meta::table_fragments::Fragment;
    use risingwave_pb::stream_plan::*;
    use risingwave_pb::stream_service::stream_service_server::{
        StreamService, StreamServiceServer,
    };
    use risingwave_pb::stream_service::{
        BroadcastActorInfoTableResponse, BuildActorsResponse, DropActorsRequest,
        DropActorsResponse, InjectBarrierRequest, InjectBarrierResponse, UpdateActorsResponse, *,
    };
    use tokio::sync::oneshot::Sender;
    #[cfg(feature = "failpoints")]
    use tokio::sync::Notify;
    use tokio::task::JoinHandle;
    use tonic::{Request, Response, Status};

    use super::*;
    use crate::barrier::GlobalBarrierManager;
    use crate::cluster::ClusterManager;
    use crate::hummock::compaction_group::manager::CompactionGroupManager;
    use crate::hummock::{CompactorManager, HummockManager};
    use crate::manager::{CatalogManager, MetaSrvEnv};
    use crate::model::ActorId;
    use crate::rpc::metrics::MetaMetrics;
    use crate::storage::MemStore;
    use crate::stream::{FragmentManager, SourceManager};
    use crate::MetaOpts;

    struct FakeFragmentState {
        actor_streams: Mutex<HashMap<ActorId, StreamActor>>,
        actor_ids: Mutex<HashSet<ActorId>>,
        actor_infos: Mutex<HashMap<ActorId, HostAddress>>,
    }

    struct FakeStreamService {
        inner: Arc<FakeFragmentState>,
    }

    #[async_trait::async_trait]
    impl StreamService for FakeStreamService {
        async fn update_actors(
            &self,
            request: Request<UpdateActorsRequest>,
        ) -> std::result::Result<Response<UpdateActorsResponse>, Status> {
            let req = request.into_inner();
            let mut guard = self.inner.actor_streams.lock().unwrap();
            for actor in req.get_actors() {
                guard.insert(actor.get_actor_id(), actor.clone());
            }

            Ok(Response::new(UpdateActorsResponse { status: None }))
        }

        async fn build_actors(
            &self,
            request: Request<BuildActorsRequest>,
        ) -> std::result::Result<Response<BuildActorsResponse>, Status> {
            let req = request.into_inner();
            let mut guard = self.inner.actor_ids.lock().unwrap();
            for id in req.get_actor_id() {
                guard.insert(*id);
            }

            Ok(Response::new(BuildActorsResponse {
                request_id: "".to_string(),
                status: None,
            }))
        }

        async fn broadcast_actor_info_table(
            &self,
            request: Request<BroadcastActorInfoTableRequest>,
        ) -> std::result::Result<Response<BroadcastActorInfoTableResponse>, Status> {
            let req = request.into_inner();
            let mut guard = self.inner.actor_infos.lock().unwrap();
            for info in req.get_info() {
                guard.insert(
                    info.get_actor_id(),
                    info.get_host().map_err(tonic_err)?.clone(),
                );
            }

            Ok(Response::new(BroadcastActorInfoTableResponse {
                status: None,
            }))
        }

        async fn drop_actors(
            &self,
            _request: Request<DropActorsRequest>,
        ) -> std::result::Result<Response<DropActorsResponse>, Status> {
            Ok(Response::new(DropActorsResponse::default()))
        }

        async fn force_stop_actors(
            &self,
            _request: Request<ForceStopActorsRequest>,
        ) -> std::result::Result<Response<ForceStopActorsResponse>, Status> {
            Ok(Response::new(ForceStopActorsResponse::default()))
        }

        async fn inject_barrier(
            &self,
            _request: Request<InjectBarrierRequest>,
        ) -> std::result::Result<Response<InjectBarrierResponse>, Status> {
            Ok(Response::new(InjectBarrierResponse::default()))
        }

        async fn create_source(
            &self,
            _request: Request<CreateSourceRequest>,
        ) -> std::result::Result<Response<CreateSourceResponse>, Status> {
            unimplemented!()
        }

        async fn sync_sources(
            &self,
            _request: Request<SyncSourcesRequest>,
        ) -> std::result::Result<Response<SyncSourcesResponse>, Status> {
            Ok(Response::new(SyncSourcesResponse::default()))
        }

        async fn drop_source(
            &self,
            _request: Request<DropSourceRequest>,
        ) -> std::result::Result<Response<DropSourceResponse>, Status> {
            unimplemented!()
        }

<<<<<<< HEAD
        async fn create_sink(
            &self,
            _request: Request<CreateSinkRequest>,
        ) -> std::result::Result<Response<CreateSinkResponse>, Status> {
            unimplemented!()
        }

        async fn drop_sink(
            &self,
            _request: Request<DropSinkRequest>,
        ) -> std::result::Result<Response<DropSinkResponse>, Status> {
            unimplemented!()
        }

        async fn force_stop_actors(
            &self,
            _request: Request<ForceStopActorsRequest>,
        ) -> std::result::Result<Response<ForceStopActorsResponse>, Status> {
            Ok(Response::new(ForceStopActorsResponse::default()))
        }

        async fn sync_sources(
=======
        async fn barrier_complete(
>>>>>>> 301499f3
            &self,
            _request: Request<BarrierCompleteRequest>,
        ) -> std::result::Result<Response<BarrierCompleteResponse>, Status> {
            Ok(Response::new(BarrierCompleteResponse::default()))
        }
    }

    struct MockServices {
        global_stream_manager: GlobalStreamManager<MemStore>,
        fragment_manager: FragmentManagerRef<MemStore>,
        state: Arc<FakeFragmentState>,
        join_handles: Vec<JoinHandle<()>>,
        shutdown_txs: Vec<Sender<()>>,
    }

    impl MockServices {
        async fn start(host: &str, port: u16) -> Result<Self> {
            let addr = SocketAddr::new(host.parse().unwrap(), port);
            let state = Arc::new(FakeFragmentState {
                actor_streams: Mutex::new(HashMap::new()),
                actor_ids: Mutex::new(HashSet::new()),
                actor_infos: Mutex::new(HashMap::new()),
            });

            let fake_service = FakeStreamService {
                inner: state.clone(),
            };

            let (shutdown_tx, shutdown_rx) = tokio::sync::oneshot::channel::<()>();
            let stream_srv = StreamServiceServer::new(fake_service);
            let join_handle = tokio::spawn(async move {
                tonic::transport::Server::builder()
                    .add_service(stream_srv)
                    .serve_with_shutdown(addr, async move { shutdown_rx.await.unwrap() })
                    .await
                    .unwrap();
            });

            sleep(Duration::from_secs(1));

            let env = MetaSrvEnv::for_test_opts(Arc::new(MetaOpts::test(true))).await;
            let cluster_manager =
                Arc::new(ClusterManager::new(env.clone(), Duration::from_secs(3600)).await?);
            let host = HostAddress {
                host: host.to_string(),
                port: port as i32,
            };
            cluster_manager
                .add_worker_node(host.clone(), WorkerType::ComputeNode)
                .await?;
            cluster_manager.activate_worker_node(host).await?;

            let catalog_manager = Arc::new(CatalogManager::new(env.clone()).await?);
            let fragment_manager = Arc::new(FragmentManager::new(env.clone()).await?);
            let meta_metrics = Arc::new(MetaMetrics::new());
            let compaction_group_manager =
                Arc::new(CompactionGroupManager::new(env.clone()).await.unwrap());
            let compactor_manager = Arc::new(CompactorManager::new());

            let hummock_manager = Arc::new(
                HummockManager::new(
                    env.clone(),
                    cluster_manager.clone(),
                    meta_metrics.clone(),
                    compaction_group_manager.clone(),
                    compactor_manager.clone(),
                )
                .await?,
            );

            let barrier_manager = Arc::new(GlobalBarrierManager::new(
                env.clone(),
                cluster_manager.clone(),
                catalog_manager.clone(),
                fragment_manager.clone(),
                hummock_manager,
                meta_metrics.clone(),
            ));

            let compaction_group_manager =
                Arc::new(CompactionGroupManager::new(env.clone()).await?);

            let source_manager = Arc::new(
                SourceManager::new(
                    env.clone(),
                    cluster_manager.clone(),
                    barrier_manager.clone(),
                    catalog_manager.clone(),
                    fragment_manager.clone(),
                    compaction_group_manager.clone(),
                )
                .await?,
            );

            let stream_manager = GlobalStreamManager::new(
                env.clone(),
                fragment_manager.clone(),
                barrier_manager.clone(),
                cluster_manager.clone(),
                source_manager.clone(),
                compaction_group_manager.clone(),
            )
            .await?;

            let (join_handle_2, shutdown_tx_2) = GlobalBarrierManager::start(barrier_manager).await;

            Ok(Self {
                global_stream_manager: stream_manager,
                fragment_manager,
                state,
                join_handles: vec![join_handle_2, join_handle],
                shutdown_txs: vec![shutdown_tx_2, shutdown_tx],
            })
        }

        async fn stop(self) {
            for shutdown_tx in self.shutdown_txs {
                shutdown_tx.send(()).unwrap();
            }
            for join_handle in self.join_handles {
                join_handle.await.unwrap();
            }
        }
    }

    fn make_mview_stream_actors(table_id: &TableId, count: usize) -> Vec<StreamActor> {
        (0..count)
            .map(|i| StreamActor {
                actor_id: i as u32,
                // A dummy node to avoid panic.
                nodes: Some(StreamNode {
                    node_body: Some(NodeBody::Materialize(MaterializeNode {
                        table_id: table_id.table_id(),
                        ..Default::default()
                    })),
                    operator_id: 1,
                    ..Default::default()
                }),
                ..Default::default()
            })
            .collect_vec()
    }

    #[tokio::test(flavor = "multi_thread")]
    async fn test_create_materialized_view() -> Result<()> {
        let services = MockServices::start("127.0.0.1", 12333).await?;

        let table_id = TableId::new(0);
        let actors = make_mview_stream_actors(&table_id, 5);

        let mut fragments = BTreeMap::default();
        fragments.insert(
            0,
            Fragment {
                fragment_id: 0,
                fragment_type: FragmentType::Sink as i32,
                distribution_type: FragmentDistributionType::Hash as i32,
                actors: actors.clone(),
                vnode_mapping: None,
            },
        );
        let table_fragments = TableFragments::new(table_id, fragments, HashSet::default());

        let mut ctx = CreateMaterializedViewContext::default();

        services
            .global_stream_manager
            .create_materialized_view(table_fragments, &mut ctx)
            .await?;

        for actor in actors {
            let mut scheduled_actor = services
                .state
                .actor_streams
                .lock()
                .unwrap()
                .get(&actor.get_actor_id())
                .cloned()
                .unwrap()
                .clone();
            scheduled_actor.vnode_bitmap.take().unwrap();
            assert_eq!(scheduled_actor, actor);
            assert!(services
                .state
                .actor_ids
                .lock()
                .unwrap()
                .contains(&actor.get_actor_id()));
            assert_eq!(
                services
                    .state
                    .actor_infos
                    .lock()
                    .unwrap()
                    .get(&actor.get_actor_id())
                    .cloned()
                    .unwrap(),
                HostAddress {
                    host: "127.0.0.1".to_string(),
                    port: 12333,
                }
            );
        }

        let sink_actor_ids = services
            .fragment_manager
            .get_table_sink_actor_ids(&table_id)
            .await?;
        let actor_ids = services
            .fragment_manager
            .get_table_actor_ids(&table_id)
            .await?;
        assert_eq!(sink_actor_ids, (0..5).collect::<Vec<u32>>());
        assert_eq!(actor_ids, (0..5).collect::<Vec<u32>>());

        services.stop().await;
        Ok(())
    }

    #[tokio::test]
    async fn test_drop_materialized_view() -> Result<()> {
        let services = MockServices::start("127.0.0.1", 12334).await?;

        let table_id = TableId::new(0);
        let actors = make_mview_stream_actors(&table_id, 5);

        let mut fragments = BTreeMap::default();
        fragments.insert(
            0,
            Fragment {
                fragment_id: 0,
                fragment_type: FragmentType::Sink as i32,
                distribution_type: FragmentDistributionType::Hash as i32,
                actors: actors.clone(),
                vnode_mapping: None,
            },
        );
        let internal_table_id = HashSet::from([2, 3, 5, 7]);

        let table_fragments = TableFragments::new(table_id, fragments, internal_table_id.clone());

        let mut ctx = CreateMaterializedViewContext::default();

        services
            .global_stream_manager
            .create_materialized_view(table_fragments, &mut ctx)
            .await?;

        for actor in actors {
            let mut scheduled_actor = services
                .state
                .actor_streams
                .lock()
                .unwrap()
                .get(&actor.get_actor_id())
                .cloned()
                .unwrap();
            scheduled_actor.vnode_bitmap.take().unwrap();
            assert_eq!(scheduled_actor, actor);
            assert!(services
                .state
                .actor_ids
                .lock()
                .unwrap()
                .contains(&actor.get_actor_id()));
            assert_eq!(
                services
                    .state
                    .actor_infos
                    .lock()
                    .unwrap()
                    .get(&actor.get_actor_id())
                    .cloned()
                    .unwrap(),
                HostAddress {
                    host: "127.0.0.1".to_string(),
                    port: 12334,
                }
            );
        }

        let sink_actor_ids = services
            .fragment_manager
            .get_table_sink_actor_ids(&table_id)
            .await?;
        let actor_ids = services
            .fragment_manager
            .get_table_actor_ids(&table_id)
            .await?;
        assert_eq!(sink_actor_ids, (0..5).collect::<Vec<u32>>());
        assert_eq!(actor_ids, (0..5).collect::<Vec<u32>>());

        let table_fragments = services
            .global_stream_manager
            .fragment_manager
            .select_table_fragments_by_table_id(&table_id)
            .await?;
        assert_eq!(4, table_fragments.internal_table_ids().len());

        // test drop materialized_view
        // the table_fragments will be deleted when barrier_manager run_command DropMaterializedView
        // via drop_table_fragments
        services
            .global_stream_manager
            .drop_materialized_view(&table_fragments.table_id())
            .await?;

        // test get table_fragment;
        let select_err_1 = services
            .global_stream_manager
            .fragment_manager
            .select_table_fragments_by_table_id(&table_fragments.table_id())
            .await
            .unwrap_err();

        // TODO: check memory and metastore consistent
        assert_eq!(
            select_err_1.to_string(),
            "internal error: table_fragment not exist: id=0"
        );

        services.stop().await;
        Ok(())
    }

    #[tokio::test]
    #[cfg(all(test, feature = "failpoints"))]
    async fn test_failpoints_drop_mv_recovery() {
        let inject_barrier_err = "inject_barrier_err";
        let inject_barrier_err_success = "inject_barrier_err_success";
        let services = MockServices::start("127.0.0.1", 12335).await.unwrap();

        let table_id = TableId::new(0);
        let actors = make_mview_stream_actors(&table_id, 5);

        let mut fragments = BTreeMap::default();
        fragments.insert(
            0,
            Fragment {
                fragment_id: 0,
                fragment_type: FragmentType::Sink as i32,
                distribution_type: FragmentDistributionType::Hash as i32,
                actors: actors.clone(),
                vnode_mapping: None,
            },
        );
        let internal_table_id = HashSet::from([2, 3, 5, 7]);

        let table_fragments = TableFragments::new(table_id, fragments, internal_table_id.clone());

        let mut ctx = CreateMaterializedViewContext::default();

        services
            .global_stream_manager
            .create_materialized_view(table_fragments, &mut ctx)
            .await
            .unwrap();

        for actor in actors {
            let mut scheduled_actor = services
                .state
                .actor_streams
                .lock()
                .unwrap()
                .get(&actor.get_actor_id())
                .cloned()
                .unwrap();
            scheduled_actor.vnode_bitmap.take().unwrap();
            assert_eq!(scheduled_actor, actor);
            assert!(services
                .state
                .actor_ids
                .lock()
                .unwrap()
                .contains(&actor.get_actor_id()));
            assert_eq!(
                services
                    .state
                    .actor_infos
                    .lock()
                    .unwrap()
                    .get(&actor.get_actor_id())
                    .cloned()
                    .unwrap(),
                HostAddress {
                    host: "127.0.0.1".to_string(),
                    port: 12335,
                }
            );
        }

        let sink_actor_ids = services
            .fragment_manager
            .get_table_sink_actor_ids(&table_id)
            .await
            .unwrap();
        let actor_ids = services
            .fragment_manager
            .get_table_actor_ids(&table_id)
            .await
            .unwrap();
        assert_eq!(sink_actor_ids, (0..5).collect::<Vec<u32>>());
        assert_eq!(actor_ids, (0..5).collect::<Vec<u32>>());
        let notify = Arc::new(Notify::new());
        let notify1 = notify.clone();

        // test recovery.
        fail::cfg(inject_barrier_err, "return").unwrap();
        tokio::spawn(async move {
            fail::cfg_callback(inject_barrier_err_success, move || {
                fail::remove(inject_barrier_err);
                fail::remove(inject_barrier_err_success);
                notify.notify_one();
            })
            .unwrap();
        });
        notify1.notified().await;

        let table_fragments = services
            .global_stream_manager
            .fragment_manager
            .select_table_fragments_by_table_id(&table_id)
            .await
            .unwrap();
        assert_eq!(4, table_fragments.internal_table_ids().len());

        // test drop materialized_view
        services
            .global_stream_manager
            .drop_materialized_view(&table_fragments.table_id())
            .await
            .unwrap();

        // test get table_fragment;
        let select_err_1 = services
            .global_stream_manager
            .fragment_manager
            .select_table_fragments_by_table_id(&table_fragments.table_id())
            .await
            .unwrap_err();

        // TODO: check memory and metastore consistent
        assert_eq!(
            select_err_1.to_string(),
            "internal error: table_fragment not exist: id=0"
        );

        services.stop().await;
    }
}<|MERGE_RESOLUTION|>--- conflicted
+++ resolved
@@ -830,7 +830,6 @@
             unimplemented!()
         }
 
-<<<<<<< HEAD
         async fn create_sink(
             &self,
             _request: Request<CreateSinkRequest>,
@@ -845,17 +844,7 @@
             unimplemented!()
         }
 
-        async fn force_stop_actors(
-            &self,
-            _request: Request<ForceStopActorsRequest>,
-        ) -> std::result::Result<Response<ForceStopActorsResponse>, Status> {
-            Ok(Response::new(ForceStopActorsResponse::default()))
-        }
-
-        async fn sync_sources(
-=======
         async fn barrier_complete(
->>>>>>> 301499f3
             &self,
             _request: Request<BarrierCompleteRequest>,
         ) -> std::result::Result<Response<BarrierCompleteResponse>, Status> {
