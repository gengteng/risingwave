// Copyright 2023 Singularity Data
//
// Licensed under the Apache License, Version 2.0 (the "License");
// you may not use this file except in compliance with the License.
// You may obtain a copy of the License at
//
//     http://www.apache.org/licenses/LICENSE-2.0
//
// Unless required by applicable law or agreed to in writing, software
// distributed under the License is distributed on an "AS IS" BASIS,
// WITHOUT WARRANTIES OR CONDITIONS OF ANY KIND, either express or implied.
// See the License for the specific language governing permissions and
// limitations under the License.

use std::net::SocketAddr;
use std::sync::Arc;
use std::time::Duration;

use etcd_client::ConnectOptions;
use risingwave_common::util::addr::leader_info_to_host_addr;
use risingwave_pb::meta::MetaLeaderInfo;
use tokio::sync::oneshot::channel as OneChannel;
use tokio::sync::watch::{
    channel as WatchChannel, Receiver as WatchReceiver, Sender as WatchSender,
};
use tokio::task::JoinHandle;

use super::elections::run_elections;
use super::follower_svc::start_follower_srv;
use super::leader_svc::{start_leader_srv, ElectionCoordination};
use crate::manager::MetaOpts;
use crate::storage::{EtcdMetaStore, MemStore, MetaStore, WrappedEtcdClient as EtcdClient};
use crate::MetaResult;

#[derive(Debug)]
pub enum MetaStoreBackend {
    Etcd {
        endpoints: Vec<String>,
        credentials: Option<(String, String)>,
    },
    Mem,
}

#[derive(Clone)]
pub struct AddressInfo {
    pub addr: String,
    pub listen_addr: SocketAddr,
    pub prometheus_addr: Option<SocketAddr>,
    pub dashboard_addr: Option<SocketAddr>,
    pub ui_path: Option<String>,
}

impl Default for AddressInfo {
    fn default() -> Self {
        Self {
            addr: "127.0.0.1:0000".to_string(),
            listen_addr: SocketAddr::V4("127.0.0.1:0000".parse().unwrap()),
            prometheus_addr: None,
            dashboard_addr: None,
            ui_path: None,
        }
    }
}

pub async fn rpc_serve(
    address_info: AddressInfo,
    meta_store_backend: MetaStoreBackend,
    max_heartbeat_interval: Duration,
    lease_interval_secs: u64,
    opts: MetaOpts,
) -> MetaResult<(JoinHandle<()>, WatchSender<()>)> {
    match meta_store_backend {
        MetaStoreBackend::Etcd {
            endpoints,
            credentials,
        } => {
            let mut options = ConnectOptions::default()
                .with_keep_alive(Duration::from_secs(3), Duration::from_secs(5));
            if let Some((username, password)) = &credentials {
                options = options.with_user(username, password)
            }
            let client = EtcdClient::connect(endpoints, Some(options), credentials.is_some())
                .await
                .map_err(|e| anyhow::anyhow!("failed to connect etcd {}", e))?;
            let meta_store = Arc::new(EtcdMetaStore::new(client));
            rpc_serve_with_store(
                meta_store,
                address_info,
                max_heartbeat_interval,
                lease_interval_secs,
                opts,
            )
            .await
        }
        MetaStoreBackend::Mem => {
            let meta_store = Arc::new(MemStore::new());
            rpc_serve_with_store(
                meta_store,
                address_info,
                max_heartbeat_interval,
                lease_interval_secs,
                opts,
            )
            .await
        }
    }
}

fn node_is_leader(leader_rx: &WatchReceiver<(MetaLeaderInfo, bool)>) -> bool {
    leader_rx.borrow().clone().1
}

pub async fn rpc_serve_with_store<S: MetaStore>(
    meta_store: Arc<S>,
    address_info: AddressInfo,
    max_heartbeat_interval: Duration,
    lease_interval_secs: u64,
    opts: MetaOpts,
) -> MetaResult<(JoinHandle<()>, WatchSender<()>)> {
    // Initialize managers
    let (_, election_handle, election_shutdown, mut leader_rx) = run_elections(
        address_info.listen_addr.clone().to_string(),
        meta_store.clone(),
        lease_interval_secs,
    )
    .await?;

    let mut services_leader_rx = leader_rx.clone();
    let mut note_status_leader_rx = leader_rx.clone();

    // print current leader/follower status of this node
    tokio::spawn(async move {
        let _ = tracing::span!(tracing::Level::INFO, "node_status").enter();
        loop {
            if note_status_leader_rx.changed().await.is_err() {
                tracing::error!("Leader sender dropped");
                return;
            }

            let (leader_info, is_leader) = note_status_leader_rx.borrow().clone();
            let leader_addr = leader_info_to_host_addr(leader_info);

            tracing::info!(
                "This node currently is a {} at {}:{}",
                if is_leader {
                    "leader. Serving"
                } else {
                    "follower. Leader serving"
                },
                leader_addr.host,
                leader_addr.port
            );
        }
    });

    let (svc_shutdown_tx, mut svc_shutdown_rx) = WatchChannel(());
    let f_leader_rx = leader_rx.clone();

    let join_handle = tokio::spawn(async move {
        let span = tracing::span!(tracing::Level::INFO, "services");
        let _enter = span.enter();

        // failover logic
        services_leader_rx
            .changed()
            .await
            .expect("Leader sender dropped");

        // run follower services until node becomes leader
        let svc_shutdown_rx_clone = svc_shutdown_rx.clone();
        let (follower_shutdown_tx, follower_shutdown_rx) = OneChannel::<()>();
        let follower_handle: Option<JoinHandle<()>> = if !node_is_leader(&leader_rx) {
            let address_info_clone = address_info.clone();
            Some(tokio::spawn(async move {
                let _ = tracing::span!(tracing::Level::INFO, "follower services").enter();
                start_follower_srv(
                    svc_shutdown_rx_clone,
                    follower_shutdown_rx,
                    address_info_clone,
                    f_leader_rx,
                )
                .await;
            }))
        } else {
            None
        };

        // wait until this node becomes a leader
        while !node_is_leader(&leader_rx) {
            tokio::select! {
                _ = leader_rx.changed() => {}
                res = svc_shutdown_rx.changed() => {
                    match res {
                        Ok(_) => tracing::info!("Shutting down meta node"),
                        Err(_) => tracing::error!("Shutdown sender dropped"),
                    }
                    return;
                }
            }
        }

        // shut down follower svc if node used to be follower
        if let Some(handle) = follower_handle {
            match follower_shutdown_tx.send(()) {
                Ok(_) => tracing::info!("Shutting down follower services"),
                Err(_) => tracing::error!("Follower service receiver dropped"),
            }
            // Wait until follower service is down
            handle.await.unwrap();
        }

        let elect_coord = ElectionCoordination {
            election_handle,
            election_shutdown,
            leader_rx,
        };

        let current_leader = services_leader_rx.borrow().0.clone();
        start_leader_srv(
            meta_store,
            address_info,
            max_heartbeat_interval,
            opts,
            current_leader,
            elect_coord,
            svc_shutdown_rx,
        )
        .await
        .expect("Unable to start leader services");
    });

    Ok((join_handle, svc_shutdown_tx))
}

#[cfg(test)]
mod tests {
    use core::panic;

    use risingwave_common::config::MAX_CONNECTION_WINDOW_SIZE;
    use risingwave_pb::common::HostAddress;
    use risingwave_pb::leader::LeaderRequest;
    use risingwave_pb::meta::cluster_service_client::ClusterServiceClient;
    use tokio::time::sleep;
    use tonic::transport::{Channel, Endpoint};

    use super::*;
    use crate::rpc::{META_CF_NAME, META_LEADER_KEY, META_LEASE_KEY};
    use crate::storage::Transaction;

    const WAIT_INTERVAL: Duration = Duration::from_secs(5);

    /// Start `n` meta nodes on localhost. First node will be started at `meta_port`, 2nd node on
    /// `meta_port + 1`, ...
    /// Call this, if you need more control over your `meta_store` in your test
    async fn setup_n_nodes_inner(
        n: u16,
        meta_port: u16,
        meta_store: &Arc<MemStore>,
    ) -> Vec<(JoinHandle<()>, WatchSender<()>)> {
        use std::net::{IpAddr, Ipv4Addr};

        let mut node_controllers: Vec<(JoinHandle<()>, WatchSender<()>)> = vec![];
        for i in 0..n {
            let addr = format!("http://127.0.0.1:{}", meta_port + i);

            let info = AddressInfo {
                addr,
                listen_addr: SocketAddr::new(
                    IpAddr::V4(Ipv4Addr::new(127, 0, 0, 1)),
                    meta_port + i,
                ),
                ..AddressInfo::default()
            };
            node_controllers.push(
                rpc_serve_with_store(
                    meta_store.clone(),
                    info,
                    Duration::from_secs(4),
                    1,
                    MetaOpts::test(false),
                )
                .await
                .unwrap_or_else(|e| panic!("Meta node{} failed in setup. Err: {}", i, e)),
            );
        }
        sleep(WAIT_INTERVAL).await;
        node_controllers
    }

    /// wrapper for `setup_n_nodes_inner`
    async fn setup_n_nodes(n: u16, meta_port: u16) -> Vec<(JoinHandle<()>, WatchSender<()>)> {
        let meta_store = Arc::new(MemStore::default());
        setup_n_nodes_inner(n, meta_port, &meta_store).await
    }

<<<<<<< HEAD
    /// Get a Channel to a meat node without re-trying the connection.
=======
    /// Get a Channel to a meta node without re-trying the connection.
>>>>>>> b0c36c18
    ///
    /// ### Returns
    /// Null on error, else the channel
    async fn get_meta_channel(meta_addr: String) -> Result<Channel, tonic::transport::Error> {
        let meta_addr_clone = meta_addr.clone();
        let endpoint = Endpoint::from_shared(meta_addr)
            .unwrap()
            .initial_connection_window_size(MAX_CONNECTION_WINDOW_SIZE);
        endpoint
            .http2_keep_alive_interval(Duration::from_secs(60))
            .keep_alive_timeout(Duration::from_secs(60))
            .connect_timeout(Duration::from_secs(5))
            .connect()
            .await
            .inspect_err(|e| {
                tracing::warn!(
                    "Failed to connect to meta server {}, wait for online: {}",
                    meta_addr_clone,
                    e
                );
            })
    }

    /// Check for `number_of_nodes` meta leader nodes, starting at `meta_port`, `meta_port + 1`, ...
    /// Simulates `number_of_nodes` compute nodes, starting at `meta_port`, `meta_port + 1`, ...
    ///
    /// ## Returns
    /// Number of nodes which currently are leaders. Number is not snapshoted. If there is a
    /// leader failover in process, you may get an incorrect result
    async fn number_of_leaders(number_of_nodes: u16, meta_port: u16, host_port: u16) -> u16 {
        use risingwave_common::util::addr::HostAddr;
        use risingwave_pb::common::WorkerType;
        use risingwave_pb::meta::AddWorkerNodeRequest;

        let mut leader_count = 0;
        for i in 0..number_of_nodes {
            let local = "127.0.0.1".to_owned();
            let port = meta_port + i;
            let meta_addr = format!("http://{}:{}", local, port);
            let host_addr = HostAddr {
                host: local,
                port: host_port + i,
            };

            // check if node is leader
            // Only leader nodes support adding worker nodes
            let channel = match get_meta_channel(meta_addr).await {
                Ok(c) => c,
                Err(_) => continue,
            };
            let cluster_client = ClusterServiceClient::new(channel);

            // check if node is leader
            // Only leader nodes support adding worker nodes
            let resp = cluster_client
                .to_owned()
                .add_worker_node(AddWorkerNodeRequest {
                    worker_type: WorkerType::ComputeNode as i32,
                    host: Some(HostAddress {
                        host: host_addr.host,
                        port: host_addr.port as i32,
                    }),
                    worker_node_parallelism: 5,
                })
                .await;

            leader_count += resp.is_ok() as u16;
        }
        leader_count
    }

    // Writing these tests as separate functions instead of one loop, because functions get executed
    // in parallel
    #[tokio::test]
    async fn test_single_leader_setup_1() {
        let node_controllers = setup_n_nodes(1, 1234).await;
        let leader_count = number_of_leaders(1, 1234, 5678).await;
        assert_eq!(
            leader_count, 1,
            "Expected to have 1 leader, instead got {} leaders",
            leader_count
        );
        for (join_handle, shutdown_tx) in node_controllers {
            shutdown_tx.send(()).unwrap();
            join_handle.await.unwrap();
        }
    }

    #[tokio::test]
    async fn test_single_leader_setup_3() {
        let node_controllers = setup_n_nodes(3, 2345).await;
        let leader_count = number_of_leaders(3, 2345, 6789).await;
        assert_eq!(
            leader_count, 1,
            "Expected to have 1 leader, instead got {} leaders",
            leader_count
        );
        for (join_handle, shutdown_tx) in node_controllers {
            shutdown_tx.send(()).unwrap();
            join_handle.await.unwrap();
        }
    }

    #[tokio::test]
    async fn test_single_leader_setup_5() {
        let node_controllers = setup_n_nodes(5, 3456).await;
        let leader_count = number_of_leaders(5, 3456, 7890).await;
        assert_eq!(
            leader_count, 1,
            "Expected to have 1 leader, instead got {} leaders",
            leader_count
        );
        for (join_handle, shutdown_tx) in node_controllers {
            shutdown_tx.send(()).unwrap();
            join_handle.await.unwrap();
        }
    }

    /// Get the current leader as reported by this node
    ///
    /// ## Return
    /// None if it can not reach the node at localhost: `meta_port`, else the reported leader
    /// address
    async fn get_leader_addr(meta_port: u16) -> Option<HostAddress> {
        use risingwave_pb::leader::leader_service_client::LeaderServiceClient;

        let port = meta_port;
        let meta_addr = format!("http://127.0.0.1:{}", port);

        let channel = match get_meta_channel(meta_addr).await {
            Ok(c) => c,
            Err(_) => return None,
        };
        let leader_client = LeaderServiceClient::new(channel);
        let reported_leader_addr: HostAddress = leader_client
            .to_owned()
            .leader(LeaderRequest {})
            .await
            .unwrap()
            .into_inner()
            .leader_addr
            .expect("Node should always know who leader is");
        Some(reported_leader_addr)
    }

    /// Ping leader service for `number_of_nodes` meta leader nodes, starting at `meta_port`,
    /// `meta_port + 1`, ...
    ///
    /// ## Returns
    /// The leader node on which all meta nodes agree
    /// Panics if not all nodes agree
    /// Not snapshotted. If there is a leader failover in process, you may get an incorrect result
    ///
    /// ## Arguments
    /// Will query `number_of_nodes` meta nodes, starting at localhost `meta_port`.
    /// Skips nodes that cannot be reached
    async fn get_agreed_leader(number_of_nodes: u16, meta_port: u16) -> HostAddress {
        let mut reported_leader_addr: Vec<HostAddress> = vec![];
        for i in 0..number_of_nodes {
            if let Some(leader_addr) = get_leader_addr(meta_port + i).await {
                reported_leader_addr.push(leader_addr);
            }
        }
        reported_leader_addr.dedup();
        assert_eq!(
            1,
            reported_leader_addr.len(),
            "Iteration 0: All nodes should agree on who leader is. Instead we got the following leaders {:?}",
            reported_leader_addr
        );
        reported_leader_addr.first().unwrap().clone()
    }

    /// Adding nodes should not cause leader failover
    #[tokio::test]
    async fn test_leader_svc_add_nodes() {
        let number_of_nodes = 2;
        let meta_port = 1300;
        let node_controllers_1 = setup_n_nodes(number_of_nodes, meta_port).await;
        let original_leader = get_agreed_leader(number_of_nodes, meta_port).await;

        // add nodes
        let node_controllers_2 =
            setup_n_nodes(number_of_nodes, meta_port + number_of_nodes + 1).await;
        assert_eq!(
            original_leader,
            get_agreed_leader(number_of_nodes, meta_port).await,
            "1: Leader should stay the same if nodes are added"
        );

<<<<<<< HEAD
        // add nodes again
        let node_controllers_3 =
            setup_n_nodes(number_of_nodes, meta_port + number_of_nodes * 2 + 2).await;
        assert_eq!(
            original_leader,
            get_agreed_leader(number_of_nodes, meta_port).await,
            "2: Leader should stay the same if nodes are added"
        );

        // shut down all nodes
        for c in [node_controllers_1, node_controllers_2, node_controllers_3] {
=======
        // shut down all nodes
        for c in [node_controllers_1, node_controllers_2] {
>>>>>>> b0c36c18
            for (join_handle, shutdown_tx) in c {
                if shutdown_tx.send(()).is_ok() {
                    join_handle.await.unwrap();
                }
            }
        }
    }

    /// Deletes all leader nodes one after another
    /// Asserts that all nodes agree on who leader is
    /// Gets next leader to delete by using leader service from nodes
    #[tokio::test]
    async fn test_leader_svc_delete_everything() {
        let number_of_nodes = 5;
        let meta_port = 1250;
        let node_controllers = setup_n_nodes(number_of_nodes, meta_port).await;

        // All nodes should agree on who the leader is on beginning
        let mut current_leader = get_agreed_leader(number_of_nodes, meta_port).await;

        // delete all nodes on after another
        for _ in 1..number_of_nodes {
            // Shutdown current reported leader
            let leader_port = current_leader.port as u16;
            let offset = leader_port - meta_port;
            let _ = &node_controllers[offset as usize]
                .1
                .send(())
                .expect("Sending shutdown to leader should not fail");
            sleep(WAIT_INTERVAL).await;

            // Check if all nodes agree on who leader is
            current_leader = get_agreed_leader(number_of_nodes, meta_port).await;
        }

        // assert that we still have 1 leader
        let leader_count = number_of_leaders(number_of_nodes, meta_port, 2350).await;
        assert_eq!(
            leader_count, 1,
            "After test: Expected to have 1 leader, instead got {} leaders",
            leader_count
        );

        for (join_handle, shutdown_tx) in node_controllers {
            if shutdown_tx.send(()).is_ok() {
                join_handle.await.unwrap();
            }
        }
    }

    /// Deletes all leader nodes one after another by triggering fencing
    /// Asserts that all nodes agree on who leader is
    /// Gets next leader to delete by using leader service from nodes
    #[tokio::test]
    async fn test_leader_svc_fence_everything() {
        let number_of_nodes = 4;
        let meta_port = 2250;
        let meta_store = Arc::new(MemStore::default());
        let node_controllers = setup_n_nodes_inner(number_of_nodes, meta_port, &meta_store).await;

        // All nodes should agree on who the leader is on beginning
        let _ = get_agreed_leader(number_of_nodes, meta_port).await;

        // delete nodes by triggering fencing
        for (delete_leader, delete_lease) in &[(true, true), (true, false), (false, true)] {
            // trigger fencing on the current leader
            let mut txn = Transaction::default();
            if *delete_leader {
                txn.delete(
                    META_CF_NAME.to_string(),
                    META_LEADER_KEY.as_bytes().to_vec(),
                );
            }
            if *delete_lease {
                txn.delete(META_CF_NAME.to_string(), META_LEASE_KEY.as_bytes().to_vec());
            }
            meta_store.txn(txn).await.unwrap();
            sleep(WAIT_INTERVAL).await;

            // Check if all nodes agree on who leader is
            let _ = get_agreed_leader(number_of_nodes, meta_port).await;
        }

        // assert that we still have 1 leader
        let leader_count = number_of_leaders(number_of_nodes, meta_port, 1000).await;
        assert_eq!(
            leader_count, 1,
            "Expected to have 1 leader, instead got {} leaders",
            leader_count
        );

        // send shutdown to all nodes. There should only be one more node left
        for (join_handle, shutdown_tx) in node_controllers {
            if shutdown_tx.send(()).is_ok() {
                join_handle.await.unwrap();
            }
        }
    }

    /// returns number of leaders after failover
    async fn test_failover(number_of_nodes: u16, meta_port: u16, compute_port: u16) -> u16 {
        let node_controllers = setup_n_nodes(number_of_nodes, meta_port).await;

        // we should have 1 leader on startup
        let leader_count = number_of_leaders(number_of_nodes, meta_port, compute_port).await;
        assert_eq!(
            leader_count, 1,
            "Expected to have 1 leader, instead got {} leaders",
            leader_count
        );

        // kill leader to trigger failover
        let leader_shutdown_sender = &node_controllers[0].1;
        leader_shutdown_sender
            .send(())
            .expect("Sending shutdown to leader should not fail");
        sleep(WAIT_INTERVAL).await;

        // expect that we still have 1 leader
        // skipping first meta_port, since that node was former leader and got killed
        let leaders = number_of_leaders(number_of_nodes - 1, meta_port + 1, compute_port).await;
        for (join_handle, shutdown_tx) in node_controllers {
            if shutdown_tx.send(()).is_ok() {
                join_handle.await.unwrap();
            }
        }
        leaders
    }

    #[tokio::test]
    async fn test_failover_1() {
        let leader_count = test_failover(1, 9012, 1012).await;
        assert_eq!(
            leader_count, 0,
            "Expected to have 1 leader, instead got {} leaders",
            leader_count
        );
    }

    #[tokio::test]
    async fn test_failover_3() {
        let leader_count = test_failover(3, 1100, 1200).await;
        assert_eq!(
            leader_count, 1,
            "Expected to have 1 leader, instead got {} leaders",
            leader_count
        );
    }

    /// Creates `number_of_nodes` meta nodes
    /// Deletes leader and or lease `number_of_nodes` times
    /// After each deletion asserts that we have the correct number of leader nodes
    #[tokio::test]
    async fn test_fencing() {
        let meta_port = 1600;
        let compute_port = 1700;
        let number_of_nodes = 4;

        let meta_store = Arc::new(MemStore::default());
        let vec_meta_handlers = setup_n_nodes_inner(number_of_nodes, meta_port, &meta_store).await;

        // we should have 1 leader on startup
        let leader_count = number_of_leaders(number_of_nodes, meta_port, compute_port).await;
        assert_eq!(
            leader_count, 1,
            "Expected to have 1 leader at beginning, instead got {} leaders",
            leader_count
        );

        let del = vec![(true, true), (true, false), (false, true)];

        for (delete_leader, delete_lease) in del {
            // delete leader/lease info in meta store
            let mut txn = Transaction::default();
            if delete_leader {
                txn.delete(
                    META_CF_NAME.to_string(),
                    META_LEADER_KEY.as_bytes().to_vec(),
                );
            }
            if delete_lease {
                txn.delete(META_CF_NAME.to_string(), META_LEASE_KEY.as_bytes().to_vec());
            }
            meta_store.txn(txn).await.unwrap();
            sleep(WAIT_INTERVAL).await;

            // assert that we still have 1 leader
            let leader_count = number_of_leaders(number_of_nodes, meta_port, compute_port).await;
            assert_eq!(
                leader_count, 1,
                "Expected to have 1 leader, instead got {} leaders",
                leader_count
            );
        }

        for ele in vec_meta_handlers {
            ele.0.abort();
        }
    }
}<|MERGE_RESOLUTION|>--- conflicted
+++ resolved
@@ -293,11 +293,7 @@
         setup_n_nodes_inner(n, meta_port, &meta_store).await
     }
 
-<<<<<<< HEAD
-    /// Get a Channel to a meat node without re-trying the connection.
-=======
     /// Get a Channel to a meta node without re-trying the connection.
->>>>>>> b0c36c18
     ///
     /// ### Returns
     /// Null on error, else the channel
@@ -488,22 +484,8 @@
             "1: Leader should stay the same if nodes are added"
         );
 
-<<<<<<< HEAD
-        // add nodes again
-        let node_controllers_3 =
-            setup_n_nodes(number_of_nodes, meta_port + number_of_nodes * 2 + 2).await;
-        assert_eq!(
-            original_leader,
-            get_agreed_leader(number_of_nodes, meta_port).await,
-            "2: Leader should stay the same if nodes are added"
-        );
-
-        // shut down all nodes
-        for c in [node_controllers_1, node_controllers_2, node_controllers_3] {
-=======
         // shut down all nodes
         for c in [node_controllers_1, node_controllers_2] {
->>>>>>> b0c36c18
             for (join_handle, shutdown_tx) in c {
                 if shutdown_tx.send(()).is_ok() {
                     join_handle.await.unwrap();
