--- conflicted
+++ resolved
@@ -120,11 +120,8 @@
             | Info::Schema(_)
             | Info::RelationGroup(_)
             | Info::User(_)
-<<<<<<< HEAD
-            | Info::Connection(_) => {
-=======
+            | Info::Connection(_)
             | Info::Function(_) => {
->>>>>>> 570a2532
                 notification.version > info.version.as_ref().unwrap().catalog_version
             }
             Info::ParallelUnitMapping(_) => {
